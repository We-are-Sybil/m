--- conflicted
+++ resolved
@@ -1,10 +1,7 @@
 // crates/webhook/src/state.rs - Updated state with enhanced event bus integration
 use crate::config::AppConfig;
-<<<<<<< HEAD
 use common::{EventBus, EventBusError};
-=======
-use common::{KafkaEventBus, EventBusError};
->>>>>>> 772a9827
+
 use reqwest::Client;
 use std::sync::Arc;
 
